<<<<<<< HEAD
#!/bin/bash
CONFIG_PATH=$1
# Run agent in docker container
export USER_ID="$(id -u)"
export GROUP_ID="$(id -g)"
export CONFIG_PATH=$CONFIG_PATH
docker compose --project-directory docker/ up --build
=======
docker run --rm \
    --shm-size 80G \
    -v /mnt/data/aarc/recordings/:/data/ \
    -v /mnt/data/aarc/tracks:/tracks/ \
    -v /home/james/Documents/generated:/out/ \
    -e CONFIG_PATH='monza.yaml' \
    ac-data-generator
>>>>>>> 7d6082ab
<|MERGE_RESOLUTION|>--- conflicted
+++ resolved
@@ -1,17 +1,7 @@
-<<<<<<< HEAD
 #!/bin/bash
 CONFIG_PATH=$1
 # Run agent in docker container
 export USER_ID="$(id -u)"
 export GROUP_ID="$(id -g)"
 export CONFIG_PATH=$CONFIG_PATH
-docker compose --project-directory docker/ up --build
-=======
-docker run --rm \
-    --shm-size 80G \
-    -v /mnt/data/aarc/recordings/:/data/ \
-    -v /mnt/data/aarc/tracks:/tracks/ \
-    -v /home/james/Documents/generated:/out/ \
-    -e CONFIG_PATH='monza.yaml' \
-    ac-data-generator
->>>>>>> 7d6082ab
+docker compose --project-directory docker/ up --build